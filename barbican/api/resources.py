--- conflicted
+++ resolved
@@ -127,7 +127,8 @@
     Convert the tenant ID and offset/limit info to a HATEOS-style href
     suitable for use in a list navigation paging interface.
     """
-    resource = '{0}?limit={1}&offset={2}'.format(resources_name, limit, offset)
+    resource = '{0}?limit={1}&offset={2}'.format(resources_name, limit,
+                                                 offset)
     return utils.hostname_for_refs(tenant_id=tenant_id, resource=resource)
 
 
@@ -180,9 +181,10 @@
 class SecretsResource(ApiResource):
     """Handles Secret creation requests."""
 
-    def __init__(self, crypto_manager, policy_enforcer=None,
+    def __init__(self, crypto_manager,
                  tenant_repo=None, secret_repo=None,
-                 tenant_secret_repo=None, datum_repo=None):
+                 tenant_secret_repo=None, datum_repo=None,
+                 policy_enforcer=None):
         LOG.debug('Creating SecretsResource')
         self.tenant_repo = tenant_repo or TenantRepo()
         self.secret_repo = secret_repo or SecretRepo()
@@ -193,13 +195,9 @@
 
     def on_post(self, req, resp, tenant_id):
         LOG.debug('Start on_post for tenant-ID {0}:'.format(tenant_id))
-<<<<<<< HEAD
-        body = load_body(req)
-=======
 
         data = load_body(req)
         tenant = get_or_create_tenant(tenant_id, self.tenant_repo)
->>>>>>> a2b26f4d
 
         new_secret = create_secret(data, tenant, self.crypto_manager,
                                    self.secret_repo, self.tenant_secret_repo,
@@ -239,16 +237,12 @@
 class SecretResource(ApiResource):
     """Handles Secret retrieval and deletion requests"""
 
-<<<<<<< HEAD
-    def __init__(self, secret_repo=None, tenant_secret_repo=None,
-                 datum_repo=None, policy_enforcer=None):
-=======
-    def __init__(self, crypto_manager, policy_enforcer=None,
+    def __init__(self, crypto_manager,
                  tenant_repo=None, secret_repo=None,
-                 tenant_secret_repo=None, datum_repo=None):
+                 tenant_secret_repo=None, datum_repo=None,
+                 policy_enforcer=None):
         self.crypto_manager = crypto_manager
         self.tenant_repo = tenant_repo or TenantRepo()
->>>>>>> a2b26f4d
         self.repo = secret_repo or SecretRepo()
         self.tenant_secret_repo = tenant_secret_repo or TenantSecretRepo()
         self.datum_repo = datum_repo or EncryptedDatumRepo()
@@ -272,7 +266,8 @@
         else:
             tenant = get_or_create_tenant(tenant_id, self.tenant_repo)
             resp.set_header('Content-Type', req.accept)
-            resp.body = self.crypto_manager.decrypt(req.accept, secret, tenant)
+            resp.body = self.crypto_manager.decrypt(req.accept, secret,
+                                                    tenant)
 
     def on_put(self, req, resp, tenant_id, secret_id):
 
